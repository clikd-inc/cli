--- conflicted
+++ resolved
@@ -30,12 +30,8 @@
 anyhow = "1.0"
 thiserror = "2.0"
 
-<<<<<<< HEAD
 log = "0.4"
-tracing = "0.1.41"
-=======
 tracing = "0.1.43"
->>>>>>> 74701eab
 tracing-subscriber = { version = "0.3", features = ["env-filter"] }
 
 owo-colors = { version = "4.2", features = ["supports-colors"] }
