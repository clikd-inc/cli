--- conflicted
+++ resolved
@@ -44,12 +44,8 @@
 crossterm = { version = "0.29", features = ["event-stream"] }
 color-eyre = "0.6"
 
-<<<<<<< HEAD
-config = "0.15.18"
+config = "0.15.19"
 configparser = "3.0"
-=======
-config = "0.15.19"
->>>>>>> 14c6ca30
 serde = { version = "1.0", features = ["derive"] }
 serde_json = "1.0"
 serde_jsonc = "1.0.108"
